{
    "Physical processes": [
        "wavemodel",
        "sedtrans",
        "morphology",
        "vegetation",
        "spongelength",
        "ships",
        "wind",
        "viscosity",
        "swrunup",
        "swave",
        "lwave",
        "snells",
        "single_dir",
        "setbathy",
        "gwflow",
        "avalanching",
        "cyclic"
    ],
    "Grid parameters": [
        "thetamin",
        "thetamax",
        "dtheta",
        "dtheta_s",
        "thetanaut",
        "posdwn"
    ],
    "Model time": [
        "CFL",
        "dtset",
        "tstop",
        "maxdtfac"
    ],
    "Physical constants": [
        "rho",
        "g",
        "depthscale"
    ],
    "Initial conditions": [
        "zsinitfile",
        "hotstartflow"
    ],
    "Wave boundary condition parameters": [
        "Hrms",
        "Tlong",
        "Trep",
        "dir0",
        "instat",
        "lateralwave",
        "m",
        "taper",
        "Tm01",
        "wbctype"
    ],
    "Flow boundary condition parameters": [
        "front",
        "back",
        "left",
        "right",
        "ARC",
        "order",
        "highcomp",
        "freewave",
        "epsi",
        "tidetype"
    ],
    "Tide boundary conditions": [
        "zs0",
        "zs0file",
        "tideloc",
        "paulrevere"
    ],
    "Discharge boundary conditions": [
        "disch_loc_file",
        "disch_timeseries_file",
        "ndischarge",
        "ntdischarge",
        "beta"
    ],
    "Flow parameters": [
        "bedfriction",
        "bedfricfile",
        "bedfriccoef",
        "maxcf",
        "mincf",
        "nuh",
        "nuhfac",
        "smag"
    ],
    "Coriolis force parameters": [
        "wearth",
        "lat"
    ],
    "Non-hydrostatic correction parameters": [
        "solver",
        "solver_maxit",
        "solver_acc",
        "solver_urelax",
        "kdmin",
        "Topt",
        "nonhq3d",
        "nhbreaker",
        "nhlay",
        "dispc",
        "breakviscfac",
        "maxbrsteep",
        "reformsteep"
    ],
    "Bed composition parameters": [
        "ngd",
        "nd",
        "D50",
        "D90"
    ],
    "Output": [
        "outputformat",
        "tintg",
        "tintm",
        "tstart",
        "tintp",
        "tintc",
        "nrugdepth",
        "outputprecision",
        "timings"
    ],
    "_Output": [
        "nglobalvar",
        "nmeanvar",
        "npointvar",
        "npoints"
    ],
    "Flow numerics parameters": [
        "eps",
        "eps_sd"
    ],
    "Wave-spectrum boundary condition parameters": [
        "rt",
        "Tm01switch",
        "correctHm0",
        "dtbc",
        "dthetaS_XB",
        "fcutoff",
        "nonhspectrum",
        "nspectrumloc",
        "nspr",
        "random",
        "sprdthr",
        "trepfac",
        "wbcEvarreduce",
        "wbcScaleEnergy",
        "wbcRemoveStokes",
        "wbcversion"
    ],
    "Wave breaking parameters": [
        "break",
        "gamma",
        "gamma2",
        "alpha",
        "deltahmin",
        "fwfile"
    ],
    "Roller parameters": [
        "beta"
    ],
    "Morphology parameters": [
        "morstart",
        "morfac",
        "wetslp",
        "struct",
        "ne_layer",
        "Hswitch"
    ],
    "Sediment input": [
        "por",
        "ws",
        "rhos",
        "ngd"
    ],
    "Bed update numerics parameters": [
        "nTrepavaltime"
    ],
    "Sediment transport parameters": [
        "form",
        "waveform",
        "facSk",
        "facAs",
        "bulk",
        "alfaD50",
        "oldTsmin",
        "oldhmin",
        "bulk"
    ],
    "Sediment transport numerics parameters": [
        "dtlimTs"
    ],
    "Avalanching": [
        "wetslp",
        "dryslp",
        "fixedavaltime"
    ],
<<<<<<< HEAD
    "par":[
        "This will store parameters that are missing from all the other sections"
=======
    "Hotstart": [
        "writehotstart",
        "hotstart",
        "hotstartfileno",
        "tinth",
    ],
    "Output": [
        "outputformat",
        "tintg",
        "tintm",
        "tstart",
        "tintp",
        "tintc",
        "nrugdepth",
        "outputprecision",
        "timings"
    ],
    "_Output": [
        "nglobalvar",
        "nmeanvar",
        "npointvar",
        "npoints"
>>>>>>> 8626b9d5
    ]
}<|MERGE_RESOLUTION|>--- conflicted
+++ resolved
@@ -199,10 +199,7 @@
         "dryslp",
         "fixedavaltime"
     ],
-<<<<<<< HEAD
-    "par":[
-        "This will store parameters that are missing from all the other sections"
-=======
+
     "Hotstart": [
         "writehotstart",
         "hotstart",
@@ -220,11 +217,14 @@
         "outputprecision",
         "timings"
     ],
+  
     "_Output": [
         "nglobalvar",
         "nmeanvar",
         "npointvar",
         "npoints"
->>>>>>> 8626b9d5
+    
+    "par":[
+        "This will store parameters that are missing from all the other sections"
     ]
 }