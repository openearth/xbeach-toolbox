--- conflicted
+++ resolved
@@ -1,26 +1,159 @@
-<<<<<<< HEAD
-{"Physical processes":["wavemodel","sedtrans","morphology","vegetation","spongelength","ships","wind","viscosity","swrunup","swave","snells","single_dir","setbathy","gwflow","avalanching","nonhq3d"],
-=======
-{"_General": ["wavemodel", "wbctype"],
-"Physical processes":["sedtrans","morphology","vegetation","spongelength","ships","wind","viscosity","swrunup","swave","snells","single_dir","setbathy","gwflow","avalanching","cyclic"],
->>>>>>> f3cdb2b3
-"Initial conditions":["zs0","zsinitfile","hotstartflow"],
-"Model time":["tstop","CFL"],
-"Grid parameters":["thetamin","thetamax","dtheta","dtheta_s","thetanaut","posdwn"],
-"Flow boundary condition parameters":["front","back","left","right"],
-"Flow parameters":["tidetype","epsi","bedfriction","bedfriccoef","nuhfac","bedfricfile"],
-"Flow numerics parameters" : ["eps","eps_sd"],
-"Tide boundary conditions":["zs0file","tideloc","paulrevere"],
-"Wave boundary condition parameters":["Hrms","Tlong","Trep","dir0","m","taper","Tm01"],
-"Wave-spectrum boundary condition parameters":["rt","Tm01switch","correctHm0","dtbc","dthetaS_XB","fcutoff","nonhspectrum","nspectrumloc","nspr","random","sprdthr","trepfac","wbcEvarreduce","wbcScaleEnergy","wbcRemoveStokes","wbcversion"],
-"Wave breaking parameters":["break","gamma","gamma2","alpha","deltahmin","fwfile"],
-"Roller parameters":["beta"],
-"Morphology parameters":["morstart","morfac","wetslp","struct","ne_layer","Hswitch"],
-"Sediment input":["por","ws","rhos","ngd"],
-"Bed composition parameters":["D50","D90"],
-"Bed update numerics parameters":["nTrepavaltime"],
-"Sediment transport parameters":["form","waveform","facSk","facAs","bulk","alfaD50","oldTsmin","oldhmin","bulk"],
-"Sediment transport numerics parameters":["dtlimTs"],
-"Avalanching":["wetslp","dryslp","fixedavaltime"],
-"Output":["outputformat","tintg","tintm","tstart","tintp","tintc","nrugdepth","outputprecision","timings"],
-"_Output": ["nglobalvar","nmeanvar","npointvar","npoints"]}+{
+    "_General": [
+        "wavemodel",
+        "wbctype"
+    ],
+    "Physical processes": [
+        "sedtrans",
+        "morphology",
+        "vegetation",
+        "spongelength",
+        "ships",
+        "wind",
+        "viscosity",
+        "swrunup",
+        "swave",
+        "snells",
+        "single_dir",
+        "setbathy",
+        "gwflow",
+        "avalanching",
+        "cyclic",
+        "nonhq3d"
+    ],
+    "Initial conditions": [
+        "zs0",
+        "zsinitfile",
+        "hotstartflow"
+    ],
+    "Model time": [
+        "tstop",
+        "CFL"
+    ],
+    "Grid parameters": [
+        "thetamin",
+        "thetamax",
+        "dtheta",
+        "dtheta_s",
+        "thetanaut",
+        "posdwn"
+    ],
+    "Flow boundary condition parameters": [
+        "front",
+        "back",
+        "left",
+        "right"
+    ],
+    "Flow parameters": [
+        "tidetype",
+        "epsi",
+        "bedfriction",
+        "bedfriccoef",
+        "nuhfac",
+        "bedfricfile"
+    ],
+    "Flow numerics parameters": [
+        "eps",
+        "eps_sd"
+    ],
+    "Tide boundary conditions": [
+        "zs0file",
+        "tideloc",
+        "paulrevere"
+    ],
+    "Wave boundary condition parameters": [
+        "Hrms",
+        "Tlong",
+        "Trep",
+        "dir0",
+        "m",
+        "taper",
+        "Tm01"
+    ],
+    "Wave-spectrum boundary condition parameters": [
+        "rt",
+        "Tm01switch",
+        "correctHm0",
+        "dtbc",
+        "dthetaS_XB",
+        "fcutoff",
+        "nonhspectrum",
+        "nspectrumloc",
+        "nspr",
+        "random",
+        "sprdthr",
+        "trepfac",
+        "wbcEvarreduce",
+        "wbcScaleEnergy",
+        "wbcRemoveStokes",
+        "wbcversion"
+    ],
+    "Wave breaking parameters": [
+        "break",
+        "gamma",
+        "gamma2",
+        "alpha",
+        "deltahmin",
+        "fwfile"
+    ],
+    "Roller parameters": [
+        "beta"
+    ],
+    "Morphology parameters": [
+        "morstart",
+        "morfac",
+        "wetslp",
+        "struct",
+        "ne_layer",
+        "Hswitch"
+    ],
+    "Sediment input": [
+        "por",
+        "ws",
+        "rhos",
+        "ngd"
+    ],
+    "Bed composition parameters": [
+        "D50",
+        "D90"
+    ],
+    "Bed update numerics parameters": [
+        "nTrepavaltime"
+    ],
+    "Sediment transport parameters": [
+        "form",
+        "waveform",
+        "facSk",
+        "facAs",
+        "bulk",
+        "alfaD50",
+        "oldTsmin",
+        "oldhmin",
+        "bulk"
+    ],
+    "Sediment transport numerics parameters": [
+        "dtlimTs"
+    ],
+    "Avalanching": [
+        "wetslp",
+        "dryslp",
+        "fixedavaltime"
+    ],
+    "Output": [
+        "outputformat",
+        "tintg",
+        "tintm",
+        "tstart",
+        "tintp",
+        "tintc",
+        "nrugdepth",
+        "outputprecision",
+        "timings"
+    ],
+    "_Output": [
+        "nglobalvar",
+        "nmeanvar",
+        "npointvar",
+        "npoints"
+    ]
+}