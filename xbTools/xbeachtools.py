--- conflicted
+++ resolved
@@ -58,19 +58,9 @@
         Sets the wavemodel and any of the parameters in the par.json file for the model
 
         Args:
-<<<<<<< HEAD
             input_par_dict (dict): dict of input param flags and the associated values
         """        
-=======
-            input_par_dict (_type_): _description_
-        """    
-        ## create input_par if it does not exist yet
-        if not hasattr(self, 'input_par'):
-            self.input_par = {}
-        if not 'par' in self.input_par.keys():
-            self.input_par['par'] = {}
-
->>>>>>> 8626b9d5
+
         ## set wavemodel. Default is Surfbeat
         if '_General' not in self.input_par:
             # then this is the first time set params on this class:
@@ -98,22 +88,9 @@
         # Add store it in the class
         self.json_param_dict = get_json(folder_path, file_name = json_file_name)
 
-<<<<<<< HEAD
-        ## create input dict
-        self.input_par = {}
-
-        # Init 'par' key as a nested dict
-        self.input_par['par'] = {}
-
-        # Init flag to track if parameters aren't found in the JSON
-        not_found_params = False
-=======
         ## load parameters and categories
         f           = open(os.path.join(os.path.dirname(__file__), 'par.json'),'r')
         par_dict    = json.loads(f.read())
-
-
->>>>>>> 8626b9d5
 
         ## loop over input parameters 
         for input_par in input_par_dict:
@@ -255,7 +232,6 @@
         self.wavefriction = wavefriction
         self.wavefriction_layer = wavefriction_layer
 
-<<<<<<< HEAD
     @staticmethod
     def _get_wbctype_required_params(wbctype):
         """
@@ -426,43 +402,6 @@
             
             # If param is in input string add it to waves_boundary dict for later output
             self.waves_boundary[item] =  input_struct[item]
-=======
-    def set_waves(self, wbctype, input_struct):
-        """
-        Set wave boundary conditions based on the specified wave boundary condition type (wbctype).
-
-        Parameters:
-        - wbctype: str
-            Type of wave boundary condition. Options are 'jonstable' or 'parametric'.
-        - input_struct: dict
-            A dictionary containing the required parameters for the selected wave boundary condition type.
-
-        Attributes:
-        - self.wbctype: str
-            Stores the wave boundary condition type.
-        - self.waves_boundary: dict
-            Stores the wave boundary parameters extracted from input_struct.
-        """
-
-        # Store the wave boundary condition type
-        self.wbctype = wbctype
-
-        # Define required parameters based on the wave boundary condition type
-        if wbctype == 'jonstable':
-            required_par = ['Hm0', 'Tp', 'mainang', 'gammajsp', 's', 'duration', 'dtbc']
-        elif wbctype == 'parametric':
-            required_par = ['Hm0', 'Tp', 'mainang', 'gammajsp', 's', 'fnyq']
-        else:
-            assert False, 'Invalid wbctype. Must be "jonstable" or "parametric".'
-
-        # Initialize a dictionary to store wave boundary parameters
-        self.waves_boundary = {}
-
-        # Check if all required parameters are present in input_struct and store them
-        for item in required_par:
-            assert item in input_struct, f'{item} is missing from input_struct'
-            self.waves_boundary[item] = input_struct[item]
->>>>>>> 8626b9d5
             
     def set_vegetation(self):
         """_summary_
@@ -668,15 +607,6 @@
                 # Get number of entries under the first key
                 num_vals = len(self.waves_boundary['Hm0'])
                 
-<<<<<<< HEAD
-                # Loop over each row of the table...
-                for i in range(num_vals):
-                    # Write the param vals into each column
-                    for param in self.required_wbc_params:
-                        f.write('{} '.format(self.waves_boundary[param][i]))
-                    
-                    # Set up the next row
-=======
         elif self.wbctype=='jonstable':
             if 'Wave boundary condition parameters' in self.input_par:
                 self.input_par['Wave boundary condition parameters']['bcfile'] = 'jonstable.txt'
@@ -688,7 +618,6 @@
                 for ii in range(len(self.waves_boundary['Hm0'])):
                     for par in required_par:
                         f.write('{:.2f} '.format(self.waves_boundary[par][ii]))
->>>>>>> 8626b9d5
                     f.write('\n')
     
     def _write_wbc_file(self, path, num_dec_dig):
@@ -859,34 +788,6 @@
 
         ## Open and create the file
         with open(path_params,'w') as f:
-            
-<<<<<<< HEAD
-            # TODO: Move these functions into a util file to make this class smaller
-=======
-            ## grid
-            f.write('%% Grid \n')
-            f.write('\n')
-            f.write('vardx\t= {}\n'.format(self.vardx).expandtabs(tabnumber))
-            f.write('posdwn\t= {}\n'.format(self.posdwn).expandtabs(tabnumber))
-            f.write('nx\t= {}\n'.format(self.nx).expandtabs(tabnumber))
-            f.write('ny\t= {}\n'.format(self.ny).expandtabs(tabnumber))
-            f.write('xori\t= {}\n'.format(self.xori).expandtabs(tabnumber))
-            f.write('yori\t= {}\n'.format(self.yori).expandtabs(tabnumber))
-            f.write('alfa\t= {}\n'.format(self.alfa).expandtabs(tabnumber)) 
-            f.write('xfile\t= x.grd\n'.expandtabs(tabnumber))
-            if not self.ygr is None:
-                f.write('yfile\t= y.grd\n'.expandtabs(tabnumber))
-            if not self.struct is None:
-                f.write('struct\t= 1\n'.expandtabs(tabnumber))
-                f.write('ne_layer\t= {}\n'.format('ne_bed.dep').expandtabs(tabnumber))
-            f.write('depfile\t= bed.dep\n'.expandtabs(tabnumber))
-            f.write('thetamin\t= {}\n'.format(self.thetamin).expandtabs(tabnumber))
-            f.write('thetamax\t= {}\n'.format(self.thetamax).expandtabs(tabnumber))
-            f.write('thetanaut\t= {}\n'.format(self.thetanaut).expandtabs(tabnumber))
-            f.write('dtheta\t= {}\n'.format(self.dtheta).expandtabs(tabnumber))
-            f.write('dtheta_s\t= {}\n'.format(self.dtheta_s).expandtabs(tabnumber))
-            f.write('\n')
->>>>>>> 8626b9d5
 
             # Write the metadata at the top of the file
             self._write_params_metadata(f, current_date, user)
