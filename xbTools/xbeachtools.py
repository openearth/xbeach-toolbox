--- conflicted
+++ resolved
@@ -595,18 +595,6 @@
 
         plt.suptitle(self.fname)
 
-<<<<<<< HEAD
-        if self.struct == 1 and not(self.ygr==None):
-            fig2 = plt.figure()
-        
-            plt.pcolor(self.xgr,self.ygr,self.nebed)
-            plt.xlabel('x')
-            plt.ylabel('y')
-            plt.colorbar()
-            plt.title('ne_bed.dep (positive)')
-            plt.axis('scaled')
-            plt.grid('on')
-=======
         if self.struct == 1:
             if not self.fast1D == True:
                 fig2 = plt.figure()
@@ -618,7 +606,6 @@
                 plt.title("ne_bed.dep (positive)")
                 plt.axis("scaled")
                 plt.grid("on")
->>>>>>> 902db69f
                 
         if self.friction_layer == 1:
             if not self.fast1D == True:
@@ -647,20 +634,10 @@
                 plt.grid("on")
 
         if save_path!=None:
-<<<<<<< HEAD
-            fig1.savefig(os.path.join(save_path,'domain.png'),dpi=250)
-            if self.struct == 1 and not(self.ygr==None):
-                fig2.savefig(os.path.join(save_path,'ne_bed.png'),dpi=250)
-            if self.friction_layer == 1:
-                fig3.savefig(os.path.join(save_path,'friction.png'),dpi=250)
-            if self.wavefriction_layer == 1:
-                fig4.savefig(os.path.join(save_path,'wavefriction.png'),dpi=250)
-=======
             fig1.savefig(os.path.join(save_path, "domain.png"), dpi=250)
             if self.struct == 1 and not self.fast1D == True:
                 fig2.savefig(os.path.join(save_path, "ne_bed.png"), dpi=250)
             if self.friction_layer == 1 and not self.fast1D == True:
                 fig3.savefig(os.path.join(save_path, "friction.png"), dpi=250)
             if self.wavefriction_layer == 1 and not self.fast1D == True:
-                fig4.savefig(os.path.join(save_path, "wavefriction.png"), dpi=250)
->>>>>>> 902db69f
+                fig4.savefig(os.path.join(save_path, "wavefriction.png"), dpi=250)