--- conflicted
+++ resolved
@@ -61,15 +61,12 @@
                           'u_min', 'v_min', 'ue_min', 've_min', 'Subg_min', 'Svbg_min', 'Susg_min', 'Svsg_min',
                           ]
 
-<<<<<<< HEAD
-=======
         self.get_params()
         self.get_metadata()
         self.load_grid()
         self._cross_offset = 0
         self.load_output_coordinates()
 
->>>>>>> 8626b9d5
     def get_metadata(self):
         '''
         function to print metadata from XBlog.txt
@@ -510,14 +507,11 @@
         elif 'point_' in var:
             assert sum([var[6:] in x for x in self.params['pointvar']]) > 0, '{} not in xb output'.format(var)
         else:
-<<<<<<< HEAD
-            # Check if the variable is one of the outputted global variables from the model
-            if var not in self.params['globalvar']:
-                raise IndexError("Variable is not an available globalvar output." + 
-                                 " The available outputs are {}".format(self.params["globalvar"]))
-=======
-            assert sum([var in x for x in self.params['globalvar']]) > 0, '{} not in xb output'.format(var)
->>>>>>> 8626b9d5
+
+        # Check if the variable is one of the outputted global variables from the model
+        if var not in self.params['globalvar']:
+            raise IndexError("Variable is not an available globalvar output." + 
+                             " The available outputs are {}".format(self.params["globalvar"]))
 
         # if not yet present, load coordinates
         if self.var == {}:
@@ -752,11 +746,7 @@
 
         return fig, ax
 
-<<<<<<< HEAD
-    def fig_map_var(self, var,  label=None, it=np.inf, time_unit = "sec", figsize=None, figax=None, **kwargs):
-=======
     def fig_map_var(self, var, label=None, it=np.inf, figsize=None, figax=None, japlot_mpi_boundaries = False, **kwargs):
->>>>>>> 8626b9d5
         """_summary_
 
         Args:
@@ -816,11 +806,8 @@
 
 
         fig, ax = self._fig_map_var(data, label, figsize, figax=figax, **kwargs)
-<<<<<<< HEAD
         
-        print(time_unit)
-        # time_unit = "sec"
-=======
+        time_unit = "sec"
 
         if japlot_mpi_boundaries:
             for iy in self.mpi_iy:
@@ -828,7 +815,6 @@
             for ix in self.mpi_ix:
                 ax.plot(self.grd['x'][:,int(ix)-1], self.grd['y'][:,int(ix)-1], 'k', linewidth=0.5)     
 
->>>>>>> 8626b9d5
         if self.globalstarttime is None:
             ax.set_title('{:.1f} {}'.format(self.var['globaltime'][it], time_unit))
         else:
@@ -991,13 +977,7 @@
             plt.savefig(os.path.join(self.model_path, 'fig', 'difmap_{}_it_{}-{}.png'.format(var, itend, it0)), dpi=200)
         return fig, ax
 
-<<<<<<< HEAD
-    def fig_cross_var(self,var, it, iy=None, itype=None, coord=None, plot_ref_bathy=True, figax = None, zmin=-25, ylim=None, fmt='.-'):
-=======
-
-    
     def fig_cross_var(self,var, it, iy=None, itype=None, coord=None, plot_ref_bathy=True, remove_dry_points=False, figax = None, zmin=-25, ylim=None, fmt='.-', tight_layout=True):
->>>>>>> 8626b9d5
         """_summary_
 
         Args:
